{
  "name": "notion-backup",
  "version": "1.0.0",
  "description": "Export Notion pages and subpages to a GitHub repo on a schedule",
  "license": "MIT",
  "contributors": [
    "Richard Keil",
    "Karl Horky <karl.horky@gmail.com>"
  ],
  "type": "module",
  "main": "index.js",
  "dependencies": {
    "axios": "1.7.9",
    "extract-zip": "2.0.1",
    "p-map": "7.0.3",
    "tsx": "4.19.3"
  },
  "devDependencies": {
<<<<<<< HEAD
    "eslint-config-upleveled": "8.1.0",
    "prettier": "3.2.5",
    "typescript": "5.4.5"
=======
    "eslint": "9.20.1",
    "eslint-config-upleveled": "9.1.2",
    "prettier": "3.5.1",
    "typescript": "5.7.3"
>>>>>>> f28d0781
  },
  "packageManager": "pnpm@10.4.1+sha512.c753b6c3ad7afa13af388fa6d808035a008e30ea9993f58c6663e2bc5ff21679aa834db094987129aa4d488b86df57f7b634981b2f827cdcacc698cc0cfb88af",
  "pnpm": {
    "onlyBuiltDependencies": [
      "esbuild"
    ]
  }
}<|MERGE_RESOLUTION|>--- conflicted
+++ resolved
@@ -16,16 +16,10 @@
     "tsx": "4.19.3"
   },
   "devDependencies": {
-<<<<<<< HEAD
-    "eslint-config-upleveled": "8.1.0",
-    "prettier": "3.2.5",
-    "typescript": "5.4.5"
-=======
     "eslint": "9.20.1",
     "eslint-config-upleveled": "9.1.2",
     "prettier": "3.5.1",
     "typescript": "5.7.3"
->>>>>>> f28d0781
   },
   "packageManager": "pnpm@10.4.1+sha512.c753b6c3ad7afa13af388fa6d808035a008e30ea9993f58c6663e2bc5ff21679aa834db094987129aa4d488b86df57f7b634981b2f827cdcacc698cc0cfb88af",
   "pnpm": {
